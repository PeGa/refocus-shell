--- conflicted
+++ resolved
@@ -239,7 +239,6 @@
         # Don't send notifications when there's no active session
         # Just log that we checked and found no active session
         log_message "no active focus session found, no notification needed"
-<<<<<<< HEAD
     elif [[ "$status" == "paused"* ]]; then
         IFS='|' read -r state project pause_notes <<< "$status"
         if [[ "$state" == "paused" ]]; then
@@ -250,8 +249,6 @@
             send_notification "Focus Paused" "$message"
             log_message "paused session notification sent for project: $project"
         fi
-=======
->>>>>>> 10586f96
     else
         IFS='|' read -r state project minutes <<< "$status"
         if [[ "$state" == "active" ]]; then
